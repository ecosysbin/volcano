approvers:
  - k82cn
  - animeshsingh
  - Thor-wl
  - shinytang6
  - zen-xu
  - qiankunli
  - lowang-bh
  - Monokaix
<<<<<<< HEAD
=======
  - hwdef
>>>>>>> a94515d3
reviewers:
  - k82cn
  - animeshsingh
  - william-wang
  - Thor-wl
  - alcorj-mizar
  - hudson741
  - zen-xu
  - shinytang6
  - merryzhou
  - lowang-bh
  - hwdef<|MERGE_RESOLUTION|>--- conflicted
+++ resolved
@@ -7,10 +7,7 @@
   - qiankunli
   - lowang-bh
   - Monokaix
-<<<<<<< HEAD
-=======
   - hwdef
->>>>>>> a94515d3
 reviewers:
   - k82cn
   - animeshsingh
